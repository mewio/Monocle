--- conflicted
+++ resolved
@@ -223,11 +223,6 @@
         while True:
             self.logger.info('Trying to log in')
             try:
-<<<<<<< HEAD
-                await loop.run_in_executor(
-                    self.network_executor,
-                    self.call_api(self.api.login, provider=config.ACCOUNTS[self.worker_no][2], username=config.ACCOUNTS[self.worker_no][0], password=config.ACCOUNTS[self.worker_no][1], app_simulation=False)
-=======
                 loginsuccess = await loop.run_in_executor(
                     self.network_executor,
                     self.call_api(
@@ -236,7 +231,6 @@
                         password=config.ACCOUNTS[self.worker_no][1],
                         provider=config.ACCOUNTS[self.worker_no][2],
                     )
->>>>>>> 0f7bf2f6
                 )
                 if not loginsuccess:
                     self.error_code = 'LOGIN FAIL'
