--- conflicted
+++ resolved
@@ -422,17 +422,11 @@
 
         for _ in range(-1, config.MAX_RETRIES):
             try:
-<<<<<<< HEAD
                 response = await request.call()
-=======
-                response = await self.loop.run_in_executor(
-                    self.network_executor, request.call
-                )
                 if response:
                     break
                 else:
                     raise ex.MalformedResponseException('empty response')
->>>>>>> 85da421a
             except ex.HashingOfflineException:
                 self.logger.warning('Hashing server busy or offline.')
                 self.error_code = 'HASHING OFFLINE'
