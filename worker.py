--- conflicted
+++ resolved
@@ -35,13 +35,10 @@
     'ACCOUNTS',
     'SCAN_RADIUS',
     'SCAN_DELAY',
-<<<<<<< HEAD
-    'ALTITUDE',
-    'ALT_RANGE'
-=======
     'COMPUTE_THREADS',
     'NETWORK_THREADS',
->>>>>>> 153a0307
+    'ALTITUDE',
+    'ALT_RANGE',
 )
 for setting_name in REQUIRED_SETTINGS:
     if not hasattr(config, setting_name):
@@ -107,19 +104,15 @@
         self.logger = logging.getLogger('worker-{}'.format(worker_no))
         self.api = PGoApi()
         self.api.activate_signature(config.ENCRYPT_PATH)
-<<<<<<< HEAD
         self.api.set_position(center[0], center[1], center[2])  # lat, lon, alt
-=======
-        self.api.set_position(center[0], center[1], 100)  # lat, lon, alt
         self.api.set_logger(self.logger)
->>>>>>> 153a0307
         if hasattr(config, 'PROXIES') and config.PROXIES:
             self.api.set_proxy(config.PROXIES)
 
     async def first_run(self):
         loop = asyncio.get_event_loop()
         total_workers = config.GRID[0] * config.GRID[1]
-        await self.sleep(self.worker_no / total_workers * config.SCAN_DELAY)
+        await self.sleep(self.worker_no / total_workers * config.SCAN_DELAY[0])
         await self.run()
 
     async def run(self):
@@ -177,13 +170,9 @@
                 await self.restart()
                 return
             except pgoapi_exceptions.ServerSideRequestThrottlingException:
-<<<<<<< HEAD
                 self.logger.info('Server throttling - sleeping for a bit')
-                time.sleep(random.uniform(1, 5))
-=======
                 self.error_code = 'THROTTLE'
                 await self.sleep(random.uniform(5, 10))
->>>>>>> 153a0307
                 continue
             except Exception:
                 self.logger.exception('A wild exception appeared!')
@@ -210,14 +199,9 @@
                 await self.restart()
                 return
             try:
-<<<<<<< HEAD
-                self.main()
+                await self.main(start_step=start_step)
             except MalformedResponse:
                 self.logger.warning('Malformed response received!')
-=======
-                await self.main(start_step=start_step)
-            except CannotProcessStep:
->>>>>>> 153a0307
                 self.error_code = 'RESTART'
                 await self.restart()
             except Exception:
@@ -233,12 +217,8 @@
                 self.logger.info('Going to sleep for a bit')
                 self.error_code = 'SLEEP'
                 self.running = False
-<<<<<<< HEAD
-                time.sleep(random.randint(30, 60))
                 self.logger.info('AWAKEN MY MASTERS')
-=======
                 await self.sleep(random.randint(10, 20))
->>>>>>> 153a0307
                 self.running = True
                 self.error_code = None
         self.error_code = 'RESTART'
@@ -252,29 +232,12 @@
         for i, point in enumerate(self.points):
             if not self.running:
                 return
-<<<<<<< HEAD
-            logger.info('Visiting point %d (%s,%s %sm)', i, round(point[0], 5),
-                        round(point[1], 5), round(point[2]))
-            self.api.set_position(point[0], point[1], point[2])
-            cell_ids = pgoapi_utils.get_cell_ids(point[0], point[1])
-            response_dict = self.api.get_map_objects(
-                latitude=pgoapi_utils.f2i(point[0]),
-                longitude=pgoapi_utils.f2i(point[1]),
-                cell_id=cell_ids
-            )
-            if not isinstance(response_dict, dict):
-                logger.warning('Response: %s', response_dict)
-                raise MalformedResponse
-            responses = response_dict.get('responses')
-            if not responses:
-                logger.warning('Response: %s', response_dict)
-                raise MalformedResponse
-=======
             self.logger.info(
-                'Visiting point %d (%s %s)', i, point[0], point[1]
+                'Visiting point %d (%s,%s %sm)', i, round(point[0], 5),
+                round(point[1], 5), round(point[2]))
             )
             start = time.time()
-            self.api.set_position(point[0], point[1], 100)
+            self.api.set_position(point[0], point[1], point[2])
             if i not in self.cell_ids:
                 self.cell_ids[i] = await loop.run_in_executor(
                     self.cell_ids_executor,
@@ -292,9 +255,13 @@
                     cell_id=cell_ids
                 )
             )
-            if response_dict is False:
-                raise CannotProcessStep
->>>>>>> 153a0307
+            if not isinstance(response_dict, dict):
+                self.logger.warning('Response: %s', response_dict)
+                raise MalformedResponse
+            responses = response_dict.get('responses')
+            if not responses:
+                self.logger.warning('Response: %s', response_dict)
+                raise MalformedResponse
             map_objects = response_dict['responses'].get('GET_MAP_OBJECTS', {})
             pokemons = []
             forts = []
@@ -312,39 +279,28 @@
                         )
                         if invalid_time:
                             continue
-                        pokemons.append(
-                            self.normalize_pokemon(
-                                pokemon, map_cell['current_timestamp_ms']
-                            )
-                        )
+                        normalized = self.normalize_pokemon(
+                                         pokemon,
+                                         map_cell['current_timestamp_ms']
+                                     )
+                        pokemons.append(normalized)
+                        try:
+                            if normalized['pokemon_id'] in config.NOTIFY_IDS:
+                                self.logger.info('Trying to notify!')
+                                notification.notify(normalized)
+                        except NameError:
+                            pass
                     for fort in map_cell.get('forts', []):
                         if not fort.get('enabled'):
                             continue
                         if fort.get('type') == 1:  # probably pokestops
                             continue
                         forts.append(self.normalize_fort(fort))
-<<<<<<< HEAD
-            for raw_pokemon in pokemons:
-                try:
-                    if raw_pokemon['pokemon_id'] in config.NOTIFY_IDS:
-                        notification.notify(raw_pokemon)
-                except NameError:
-                    pass
-                db.add_sighting(session, raw_pokemon)
-                self.seen_per_cycle += 1
-                self.total_seen += 1
-            session.commit()
-            for raw_fort in forts:
-                db.add_fort_sighting(session, raw_fort)
-            # Commit is not necessary here, it's done by add_fort_sighting
-            logger.info(
-=======
             self.db_processor.add(pokemons)
             self.db_processor.add(forts)
             self.seen_per_cycle += len(pokemons)
             self.total_seen += len(pokemons)
             self.logger.info(
->>>>>>> 153a0307
                 'Point processed, %d Pokemons and %d forts seen!',
                 len(pokemons),
                 len(forts),
@@ -353,20 +309,10 @@
             if self.error_code and self.seen_per_cycle:
                 self.error_code = None
             self.step += 1
-<<<<<<< HEAD
-            if isinstance(config.SCAN_DELAY, tuple):
-                time.sleep(random.uniform(*config.SCAN_DELAY))
-            else:
-                time.sleep(
-                    random.uniform(config.SCAN_DELAY, config.SCAN_DELAY + 2)
-                )
-        session.close()
-=======
             self.last_step_run_time = time.time() - start - self.last_api_latency
             await self.sleep(
-                random.uniform(config.SCAN_DELAY, config.SCAN_DELAY + 2)
+                random.uniform(*config.SCAN_DELAY)
             )
->>>>>>> 153a0307
         if self.seen_per_cycle == 0:
             self.error_code = 'NO POKEMON'
 
@@ -442,7 +388,7 @@
         self.workers = {}
         self.count = config.GRID[0] * config.GRID[1]
         self.logger.info('Generating points...')
-        self.points = utils.get_points_per_worker()
+        self.points = utils.get_points_per_worker(altitude=config.ALTITUDE)
         self.cell_ids = [{} for _ in range(self.count)]
         self.logger.info('Done')
         self.start_date = datetime.now()
@@ -501,83 +447,6 @@
             'avg': int(sum(lenghts) / float(len(lenghts))),
         }
 
-<<<<<<< HEAD
-def get_status_message(workers, count, start_time, points_stats):
-    messages = [workers[i].status.ljust(20) for i in range(count)]
-    running_for = datetime.now() - start_time
-    output = [
-        'PokeMiner\trunning for {}'.format(running_for),
-        '{len} workers, each visiting ~{avg} points per cycle '
-        '(min: {min}, max: {max})'.format(
-            len=len(workers),
-            avg=points_stats['avg'],
-            min=points_stats['min'],
-            max=points_stats['max'],
-        ),
-        '',
-        '{} threads active'.format(threading.active_count()),
-        '',
-    ]
-    previous = 0
-    for i in range(4, count + 4, 4):
-        output.append('\t'.join(messages[previous:i]))
-        previous = i
-    return '\n'.join(output)
-
-
-def start_worker(worker_no, points):
-    logger.info('Worker (re)starting up!')
-    worker = Slave(
-        name='worker-%d' % worker_no,
-        worker_no=worker_no,
-        points=points
-    )
-    worker.daemon = True
-    worker.start()
-    workers[worker_no] = worker
-
-
-def spawn_workers(workers, status_bar=True):
-    points = utils.get_points_per_worker(altitude=config.ALTITUDE)
-    start_date = datetime.now()
-    count = config.GRID[0] * config.GRID[1]
-    for worker_no in range(count):
-        start_worker(worker_no, points[worker_no])
-    lenghts = [len(p) for p in points]
-    points_stats = {
-        'max': max(lenghts),
-        'min': min(lenghts),
-        'avg': sum(lenghts) / float(len(lenghts)),
-    }
-    last_cleaned_cache = time.time()
-    last_workers_checked = time.time()
-    workers_check = [
-        (worker, worker.total_seen) for worker in workers.values()
-        if worker.running
-    ]
-    while True:
-        now = time.time()
-        # Clean cache
-        if now - last_cleaned_cache > (15 * 60):  # clean cache
-            db.SIGHTING_CACHE.clean_expired()
-            last_cleaned_cache = now
-        # Check up on workers
-        if now - last_workers_checked > (5 * 60):
-            # Kill those not doing anything
-            for worker, total_seen in workers_check:
-                if not worker.running:
-                    continue
-                if worker.total_seen <= total_seen:
-                    worker.kill()
-            # Prepare new list
-            workers_check = [
-                (worker, worker.total_seen) for worker in workers.values()
-            ]
-            last_workers_checked = now
-        if status_bar:
-            if sys.platform == 'win32':
-                _ = os.system('cls')
-=======
     def start(self):
         for worker_no in range(self.count):
             self.start_worker(worker_no, first_run=True)
@@ -667,7 +536,6 @@
                 messages.append(worker.status.ljust(20))
             elif worker.error_code:
                 dots.append(worker.error_code[0])
->>>>>>> 153a0307
             else:
                 dots.append('.' if worker.step % 2 == 0 else ':')
         try:
