# -*- coding: utf-8 -*-
from concurrent.futures import ThreadPoolExecutor
from collections import deque
from datetime import datetime
from functools import partial
import argparse
import asyncio
import logging
import os
import random
import sys
import threading
import time

from pgoapi import (
    exceptions as pgoapi_exceptions,
    PGoApi,
    utilities as pgoapi_utils,
)

import config
import db
import utils
import notification


# Check whether config has all necessary attributes
REQUIRED_SETTINGS = (
    'DB_ENGINE',
    'ENCRYPT_PATH',
    'CYCLES_PER_WORKER',
    'MAP_START',
    'MAP_END',
    'GRID',
    'ACCOUNTS',
    'SCAN_RADIUS',
    'SCAN_DELAY',
    'COMPUTE_THREADS',
    'NETWORK_THREADS',
    'ALTITUDE',
    'ALT_RANGE',
)
for setting_name in REQUIRED_SETTINGS:
    if not hasattr(config, setting_name):
        raise RuntimeError('Please set "{}" in config'.format(setting_name))


BAD_STATUSES = (
    'LOGIN FAIL',
    'EXCEPTION',
    'BAD LOGIN',
)


class MalformedResponse(Exception):
    """Raised when server response is malformed"""


def configure_logger(filename='worker.log'):
    logging.basicConfig(
        filename=filename,
        format=(
            '[%(asctime)s][%(levelname)8s][%(name)s] '
            '%(message)s'
        ),
        style='%',
        level=logging.INFO,
    )


class Slave:
    """Single worker walking on the map"""

    def __init__(
        self,
        worker_no,
        points,
        cell_ids,
        db_processor,
        cell_ids_executor,
        network_executor,
        start_step=0,
    ):
        self.worker_no = worker_no
        self.points = points
        self.cell_ids = cell_ids
        self.db_processor = db_processor
        self.cell_ids_executor = cell_ids_executor
        self.network_executor = network_executor
        self.count_points = len(self.points)
        self.start_step = start_step
        self.step = 0
        self.cycle = 0
        self.seen_per_cycle = 0
        self.total_seen = 0
        self.error_code = 'INIT'
        self.running = True
        self.killed = False
        self.restart_me = False
        self.logged_in = False
        self.last_step_run_time = 0
        self.last_api_latency = 0
        center = self.points[0]
        self.logger = logging.getLogger('worker-{}'.format(worker_no))
        self.api = PGoApi()
        self.api.activate_signature(config.ENCRYPT_PATH)
        self.api.set_position(center[0], center[1], center[2])  # lat, lon, alt
        self.api.set_logger(self.logger)
        if hasattr(config, 'PROXIES') and config.PROXIES:
            self.api.set_proxy(config.PROXIES)

    async def first_run(self):
        loop = asyncio.get_event_loop()
        total_workers = config.GRID[0] * config.GRID[1]
        await self.sleep(self.worker_no / total_workers * config.SCAN_DELAY[0])
        await self.run()

    async def run(self):
        if not self.logged_in:
            await self.login()
        await self.run_cycle()

    def call_api(self, method, *args, **kwargs):
        """Returns decorated function that measures execution time

        This works exactly like functools.partial does.
        """
        def inner():
            start = time.time()
            result = method(*args, **kwargs)
            self.last_api_latency = time.time() - start
            return result
        return inner

    async def login(self):
        """Logs worker in and prepares for scanning"""
        self.cycle = 1
        self.error_code = None
        loop = asyncio.get_event_loop()
        self.error_code = 'LOGIN'
        while True:
            self.logger.info('Trying to log in')
            try:
                loginsuccess = await loop.run_in_executor(
                    self.network_executor,
                    self.call_api(
                        self.api.login,
                        username=config.ACCOUNTS[self.worker_no][0],
                        password=config.ACCOUNTS[self.worker_no][1],
                        provider=config.ACCOUNTS[self.worker_no][2],
                    )
                )
                if not loginsuccess:
                    self.error_code = 'LOGIN FAIL'
                    await self.restart()
                    return
            except pgoapi_exceptions.ServerSideAccessForbiddenException:
                import requests
                ip_address = requests.get('https://icanhazip.com/', proxies=config.PROXIES).text
                logger.error('Banned IP: ' + ip_address)
                self.error_code = 'IP BANNED'
                with open('banned_ips.txt', 'at') as f:
                    f.write(ip_address)
                await self.restart(sleep_min=60, sleep_max=120)
                return
            except pgoapi_exceptions.AuthException:
                self.logger.warning('Login failed!')
                self.error_code = 'LOGIN FAIL'
                await self.restart()
                return
            except pgoapi_exceptions.NotLoggedInException:
                self.logger.error('Invalid credentials')
                self.error_code = 'BAD LOGIN'
                await self.restart()
                return
            except pgoapi_exceptions.ServerBusyOrOfflineException:
                self.logger.info('Server too busy - restarting')
                self.error_code = 'RETRYING'
                await self.restart()
                return
            except pgoapi_exceptions.ServerSideRequestThrottlingException:
                self.logger.info('Server throttling - sleeping for a bit')
                self.error_code = 'THROTTLE'
                await self.sleep(random.uniform(5, 10))
                continue
            except Exception:
                self.logger.exception('A wild exception appeared!')
                self.error_code = 'EXCEPTION'
                await self.restart()
                return
            break
        self.logged_in = True
        self.error_code = 'READY'
        await asyncio.sleep(3)

    async def run_cycle(self):
        """Wrapper for self.main - runs it a few times before restarting

        Also is capable of restarting in case an error occurs.
        """
        self.error_code = None
        if self.cycle == 1:
            start_step = self.start_step
        else:
            start_step = 0
        while self.cycle <= config.CYCLES_PER_WORKER:
            if not self.running and not self.killed:
                await self.restart()
                return
            try:
                await self.main(start_step=start_step)
            except MalformedResponse:
                self.logger.warning('Malformed response received!')
                self.error_code = 'RESTART'
                await self.restart()
            except Exception:
                self.logger.exception('A wild exception appeared!')
                self.error_code = 'EXCEPTION'
                await self.restart()
                return
            if not self.running:
                await self.restart()
                return
            self.cycle += 1
            if self.cycle <= config.CYCLES_PER_WORKER:
                self.logger.info('Going to sleep for a bit')
                self.error_code = 'SLEEP'
                self.running = False
                await self.sleep(random.randint(10, 20))
                self.logger.info('AWAKEN MY MASTERS')
                self.running = True
                self.error_code = None
        self.error_code = 'RESTART'
        await self.restart()

    async def main(self, start_step=0):
        """Heart of the worker - goes over each point and reports sightings"""
        self.seen_per_cycle = 0
        self.step = start_step or 0
        loop = asyncio.get_event_loop()
        for i, point in enumerate(self.points):
            if not self.running:
                return
            self.logger.info(
                'Visiting point %d (%s,%s %sm)', i, round(point[0], 5),
                round(point[1], 5), round(point[2])
            )
            start = time.time()
            self.api.set_position(point[0], point[1], point[2])
            if i not in self.cell_ids:
                self.cell_ids[i] = await loop.run_in_executor(
                    self.cell_ids_executor,
                    partial(
                        pgoapi_utils.get_cell_ids, point[0], point[1]
                    )
                )
            cell_ids = self.cell_ids[i]
            response_dict = await loop.run_in_executor(
                self.network_executor,
                self.call_api(
                    self.api.get_map_objects,
                    latitude=pgoapi_utils.f2i(point[0]),
                    longitude=pgoapi_utils.f2i(point[1]),
                    cell_id=cell_ids
                )
            )
            processing_start = time.time()
            if not isinstance(response_dict, dict):
                self.logger.warning('Response: %s', response_dict)
                raise MalformedResponse
            responses = response_dict.get('responses')
            if not responses:
                self.logger.warning('Response: %s', response_dict)
                raise MalformedResponse
            map_objects = response_dict['responses'].get('GET_MAP_OBJECTS', {})
            pokemons = []
            forts = []
            if map_objects.get('status') == 1:
                for map_cell in map_objects['map_cells']:
                    for pokemon in map_cell.get('wild_pokemons', []):
                        # Care only about 15 min spawns
                        # 30 and 45 min ones (negative) will be just put after
                        # time_till_hidden is below 15 min
                        # As of 2016.08.14 we don't know what values over
                        # 60 minutes are, so ignore them too
                        invalid_time = (
                            pokemon['time_till_hidden_ms'] < 0 or
                            pokemon['time_till_hidden_ms'] > 900000
                        )
                        if invalid_time:
                            continue
                        normalized = self.normalize_pokemon(
                                         pokemon,
                                         map_cell['current_timestamp_ms']
                                     )
                        pokemons.append(normalized)
                        try:
                            if normalized['pokemon_id'] in config.NOTIFY_IDS:
                                self.logger.info('Trying to notify!')
                                notification.notify(normalized)
                        except NameError:
                            pass
                    for fort in map_cell.get('forts', []):
                        if not fort.get('enabled'):
                            continue
                        if fort.get('type') == 1:  # probably pokestops
                            continue
                        forts.append(self.normalize_fort(fort))
            self.db_processor.add(pokemons)
            self.db_processor.add(forts)
            self.seen_per_cycle += len(pokemons)
            self.total_seen += len(pokemons)
            self.logger.info(
                'Point processed, %d Pokemons and %d forts seen!',
                len(pokemons),
                len(forts),
            )
            # Clear error code and let know that there are Pokemon
            if self.error_code and self.seen_per_cycle:
                self.error_code = None
            self.step += 1
            self.last_step_run_time = (
                time.time() - start - self.last_api_latency
            )
            processing_time = time.time() - processing_start
            sleep_for = config.SCAN_DELAY - processing_time
            await self.sleep(
<<<<<<< HEAD
                random.uniform(*config.SCAN_DELAY)
=======
                random.uniform(sleep_for, sleep_for + 2)
>>>>>>> da14a1aa
            )
        if self.seen_per_cycle == 0:
            self.error_code = 'NO POKEMON'

    @staticmethod
    def normalize_pokemon(raw, now):
        """Normalizes data coming from API into something acceptable by db"""
        return {
            'type': 'pokemon',
            'encounter_id': raw['encounter_id'],
            'spawn_id': raw['spawn_point_id'],
            'pokemon_id': raw['pokemon_data']['pokemon_id'],
            'expire_timestamp': (now + raw['time_till_hidden_ms']) / 1000.0,
            'lat': raw['latitude'],
            'lon': raw['longitude'],
        }

    @staticmethod
    def normalize_fort(raw):
        return {
            'type': 'fort',
            'external_id': raw['id'],
            'lat': raw['latitude'],
            'lon': raw['longitude'],
            'team': raw.get('owned_by_team', 0),
            'prestige': raw.get('gym_points', 0),
            'guard_pokemon_id': raw.get('guard_pokemon_id', 0),
            'last_modified': raw['last_modified_timestamp_ms'] / 1000.0,
        }

    @property
    def status(self):
        """Returns status message to be displayed in status screen"""
        if self.error_code:
            msg = self.error_code
        else:
            msg = 'C{cycle},P{seen},{progress:.0f}%'.format(
                cycle=self.cycle,
                seen=self.seen_per_cycle,
                progress=(self.step / float(self.count_points) * 100)
            )
        return '[W{worker_no}: {msg}]'.format(
            worker_no=self.worker_no,
            msg=msg
        )

    async def sleep(self, duration):
        """Sleeps and interrupts if detects that worker was killed"""
        await asyncio.sleep(duration)

    async def restart(self, sleep_min=5, sleep_max=20):
        """Sleeps for a bit, then restarts"""
        self.logger.info('Restarting')
        await self.sleep(random.randint(sleep_min, sleep_max))
        self.restart_me = True

    def kill(self):
        """Marks worker as not running

        It should stop any operation as soon as possible and restart itself.
        """
        self.error_code = 'KILLED'
        self.running = False
        self.killed = True


class Overseer:
    def __init__(self, status_bar, loop):
        self.logger = logging.getLogger('overseer')
        self.workers = {}
        self.count = config.GRID[0] * config.GRID[1]
        self.logger.info('Generating points...')
        self.points = utils.get_points_per_worker(altitude=config.ALTITUDE)
        self.cell_ids = [{} for _ in range(self.count)]
        self.logger.info('Done')
        self.start_date = datetime.now()
        self.status_bar = status_bar
        self.things_count = []
        self.killed = False
        self.loop = loop
        self.db_processor = DatabaseProcessor()
        self.cell_ids_executor = ThreadPoolExecutor(config.COMPUTE_THREADS)
        self.network_executor = ThreadPoolExecutor(config.NETWORK_THREADS)
        self.logger.info('Overseer initialized')

    def kill(self):
        self.killed = True
        self.db_processor.stop()
        for worker in self.workers.values():
            worker.kill()

    def start_worker(self, worker_no, first_run=False):
        if self.killed:
            return
        stopped_abruptly = (
            not first_run and
            self.workers[worker_no].step < len(self.points[worker_no]) - 1
        )
        if stopped_abruptly:
            # Restart from NEXT step, because current one may have caused it
            # to restart
            start_step = self.workers[worker_no].step + 1
        else:
            start_step = 0
        worker = Slave(
            worker_no=worker_no,
            points=self.points[worker_no],
            cell_ids=self.cell_ids[worker_no],
            db_processor=self.db_processor,
            cell_ids_executor=self.cell_ids_executor,
            network_executor=self.network_executor,
            start_step=start_step,
        )
        self.workers[worker_no] = worker
        # For first time, we need to wait until all workers login before
        # scanning
        if first_run:
            asyncio.ensure_future(worker.first_run())
            return
        # WARNING: at this point, we're called by self.check which runs in
        # separate thread than event loop! That's why run_coroutine_threadsafe
        # is used here.
        asyncio.run_coroutine_threadsafe(worker.run(), self.loop)

    def get_point_stats(self):
        lenghts = [len(p) for p in self.points]
        return {
            'max': max(lenghts),
            'min': min(lenghts),
            'avg': int(sum(lenghts) / float(len(lenghts))),
        }

    def start(self):
        for worker_no in range(self.count):
            self.start_worker(worker_no, first_run=True)
        self.db_processor.start()

    def check(self):
        last_cleaned_cache = time.time()
        last_workers_checked = time.time()
        last_things_found_updated = time.time()
        workers_check = [
            (worker, worker.total_seen)
            for worker in self.workers.values()
            if worker.running
        ]
        while not self.killed:
            now = time.time()
            # Restart workers that were killed
            for worker_no in self.workers.keys():
                if self.workers[worker_no].restart_me:
                    self.start_worker(worker_no)
            # Clean cache
            if now - last_cleaned_cache > (15 * 60):  # clean cache
                self.db_processor.clean_cache()
                last_cleaned_cache = now
            # Check up on workers
            if now - last_workers_checked > (5 * 60):
                # Kill those not doing anything
                for worker, total_seen in workers_check:
                    if not worker.running:
                        continue
                    if worker.total_seen <= total_seen:
                        worker.kill()
                # Prepare new list
                workers_check = [
                    (worker, worker.total_seen)
                    for worker in self.workers.values()
                ]
                last_workers_checked = now
            # Record things found count
            if now - last_things_found_updated > 9:
                self.things_count = self.things_count[-9:]
                self.things_count.append(str(self.db_processor.count))
                last_things_found_updated = now
            if self.status_bar:
                if sys.platform == 'win32':
                    _ = os.system('cls')
                else:
                    _ = os.system('clear')
                print(self.get_status_message())
            time.sleep(0.5)
        # OK, now we're killed
        while True:
            try:
                tasks = sum(not t.done() for t in asyncio.Task.all_tasks(loop))
            except RuntimeError:
                # Set changed size during iteration
                tasks = '?'
            # Spaces at the end are important, as they clear previously printed
            # output - \r doesn't clean whole line
            print(
                '{} coroutines active   '.format(tasks),
                end='\r'
            )
            if tasks == 0:
                break
            time.sleep(0.5)
        print()

    def get_time_stats(self):
        steps = [w.last_step_run_time for w in self.workers.values()]
        api_calls = [w.last_api_latency for w in self.workers.values()]
        return {
            'api_calls': {
                'max': max(api_calls),
                'min': min(api_calls),
                'avg': sum(api_calls) / len(api_calls),
            },
            'steps': {
                'max': max(steps),
                'min': min(steps),
                'avg': sum(steps) / len(steps),
            }
        }

    def get_dots_and_messages(self):
        """Returns status dots and status messages for workers

        Status dots will be either . or : if everything is OK, or a letter
        if something weird happened (but not dangerous).
        If anything dangerous happened, worker will be displayed as X and
        more detailed message should be displayed below.
        """
        dots = []
        messages = []
        row = []
        for i, worker in enumerate(self.workers.values()):
            if i > 0 and i % config.GRID[1] == 0:
                dots.append(row)
                row = []
            if worker.error_code in BAD_STATUSES:
                row.append('X')
                messages.append(worker.status.ljust(20))
            elif worker.error_code:
                row.append(worker.error_code[0])
            else:
                row.append('.' if worker.step % 2 == 0 else ':')
        if row:
            dots.append(row)
        return dots, messages

    def get_status_message(self):
        workers_count = len(self.workers)
        points_stats = self.get_point_stats()
        time_stats = self.get_time_stats()
        running_for = datetime.now() - self.start_date
        try:
            coroutines_count = len(asyncio.Task.all_tasks(self.loop))
        except RuntimeError:
            # Set changed size during iteration
            coroutines_count = '?'
        output = [
            'PokeMiner\trunning for {}'.format(running_for),
            '{len} workers, each visiting ~{avg} points per cycle '
            '(min: {min}, max: {max})'.format(
                len=workers_count,
                avg=points_stats['avg'],
                min=points_stats['min'],
                max=points_stats['max'],
            ),
            '',
            '{} threads and {} coroutines active'.format(
                threading.active_count(),
                coroutines_count,
            ),
            'API latency: min {min:.3f}, max {max:.3f}, avg {avg:.3f}'.format(
                **time_stats['api_calls']
            ),
            'step time: min {min:.3f}, max {max:.3f}, avg {avg:.3f}'.format(
                **time_stats['steps']
            ),
            '',
            'Pokemon found count (10s interval):',
            ' '.join(self.things_count),
            '',
        ]
        dots, messages = self.get_dots_and_messages()
        output += [' '.join(row) for row in dots]
        previous = 0
        for i in range(4, len(messages) + 4, 4):
            output.append('\t'.join(messages[previous:i]))
            previous = i
        return '\n'.join(output)


class DatabaseProcessor(threading.Thread):
    def __init__(self):
        super().__init__()
        self.queue = deque()
        self.logger = logging.getLogger('dbprocessor')
        self.running = True
        self._clean_cache = False
        self.count = 0

    def stop(self):
        self.running = False

    def add(self, obj_list):
        self.queue.extend(obj_list)

    def run(self):
        session = db.Session()
        while self.running or self.queue:
            if self._clean_cache:
                db.SIGHTING_CACHE.clean_expired()
                self._clean_cache = False
            try:
                item = self.queue.popleft()
            except IndexError:
                self.logger.debug('No items - sleeping')
                time.sleep(0.2)
            else:
                try:
                    if item['type'] == 'pokemon':
                        db.add_sighting(session, item)
                        session.commit()
                        self.count += 1
                    elif item['type'] == 'fort':
                        db.add_fort_sighting(session, item)
                        # No need to commit here - db takes care of it
                    self.logger.debug('Item saved to db')
                except Exception:
                    self.session.rollback()
                    self.logger.exception('A wild exception appeared!')
                    self.logger.info('Skipping the item.')
        session.close()

    def clean_cache(self):
        self._clean_cache = True


def parse_args():
    parser = argparse.ArgumentParser()
    parser.add_argument(
        '--no-status-bar',
        dest='status_bar',
        help='Log to console instead of displaying status bar',
        action='store_false',
    )
    parser.add_argument(
        '--log-level',
        choices=['DEBUG', 'INFO', 'WARNING', 'ERROR'],
        default=logging.INFO
    )
    return parser.parse_args()


def exception_handler(loop, context):
    logger = logging.getLogger('eventloop')
    logger.exception('A wild exception appeared!')
    logger.error(context)


if __name__ == '__main__':
    args = parse_args()
    logger = logging.getLogger()
    if args.status_bar:
        configure_logger(filename='worker.log')
        logger.info('-' * 30)
        logger.info('Starting up!')
    else:
        configure_logger(filename=None)
    logger.setLevel(args.log_level)
    loop = asyncio.get_event_loop()
    overseer = Overseer(status_bar=args.status_bar, loop=loop)
    loop.set_default_executor(ThreadPoolExecutor())
    loop.set_exception_handler(exception_handler)
    overseer.start()
    overseer_thread = threading.Thread(target=overseer.check)
    overseer_thread.start()
    try:
        loop.run_forever()
    except KeyboardInterrupt:
        print('Exiting, please wait until all tasks finish')
        overseer.kill()
        loop.run_until_complete(asyncio.gather(*asyncio.Task.all_tasks()))
        loop.close()<|MERGE_RESOLUTION|>--- conflicted
+++ resolved
@@ -157,7 +157,7 @@
             except pgoapi_exceptions.ServerSideAccessForbiddenException:
                 import requests
                 ip_address = requests.get('https://icanhazip.com/', proxies=config.PROXIES).text
-                logger.error('Banned IP: ' + ip_address)
+                self.logger.error('Banned IP: ' + ip_address)
                 self.error_code = 'IP BANNED'
                 with open('banned_ips.txt', 'at') as f:
                     f.write(ip_address)
@@ -325,11 +325,7 @@
             processing_time = time.time() - processing_start
             sleep_for = config.SCAN_DELAY - processing_time
             await self.sleep(
-<<<<<<< HEAD
-                random.uniform(*config.SCAN_DELAY)
-=======
                 random.uniform(sleep_for, sleep_for + 2)
->>>>>>> da14a1aa
             )
         if self.seen_per_cycle == 0:
             self.error_code = 'NO POKEMON'
