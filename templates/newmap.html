<!DOCTYPE html>
<html lang="en">
<head>
    <meta charset="UTF-8">
    <title>Pokeminer - {{ area_name }}</title>
    <link rel="stylesheet" href="/static/css/leaflet.css">
    <meta name="viewport" content="width=device-width, initial-scale=1.0, maximum-scale=1.0, user-scalable=no" />
    <style>
        .map {
            position: absolute;
            width: 100%;
            height: 100%;
            top: 0;
            left: 0;
            z-index: 100;
        }
        .my-location {
            z-index: 1000;
            position: absolute;
            bottom: 30px;
            left: 10px;
            padding: 10px;
            box-sizing: border-box;
            background-color: #fff;
            background-image: url(/static/img/my-location.png);
            background-size: 24px 24px;
            background-position: 4px 4px;
            background-repeat: no-repeat;
            text-align: center;
            width: 32px;
            height: 32px;
            border-radius: 4px;
            box-shadow: 0 1px 5px rgba(0,0,0,0.65);
            cursor: pointer;
        }
        .my-location:hover {
            background-color: #f4f4f4;
        }
        .fort-icon {
            border-radius: 12px;
            padding: 2px;
            background: #fff;
            box-shadow: 0 0 3px rgba(0, 0, 0, 0.5);
        }
        .leaflet-control-layers-toggle {
            background-image: url(/static/img/layers.png);
        }
    </style>
</head>
<body>
    <h1>Pokeminer is initializing, please wait.</h1>

    <div id="main-map" class="map"></div>

    <a class="my-location"></a>

    <script src="/static/js/jquery-3.1.1.min.js"></script>
    <script src="/static/js/leaflet.js"></script>
    <script>
        var PokemonIcon = L.Icon.extend({
            options: {
                iconSize: [30, 30],
                popupAnchor: [0, -15]
            }
        });
        var FortIcon = L.Icon.extend({
            options: {
                iconSize: [20, 20],
                popupAnchor: [0, -10],
                className: 'fort-icon'
            }
        });
        var WorkerIcon = L.Icon.extend({
            options: {
                iconSize: [20, 20],
                className: 'worker-icon',
                iconUrl: '/static/img/pokeball.png'
            }
        });
        var NotificationIcon = L.Icon.extend({
            options: {
                iconSize: [35, 35],
                className: 'notification-icon',
                iconUrl: '/static/img/masterball.png'
            }
        });
        var PokestopIcon = L.Icon.extend({
            options: {
                iconSize: [20, 20],
                className: 'pokestop-icon',
                iconUrl: '/static/img/pokestop.png'
            }
        });

        function getMarkers () {
            return new Promise(function (resolve, reject) {
                $.get('/data', function (response) {
                    resolve(response);
                });
            });
        }

        var markers = {};
        var overlays = {
            Pokemon: L.layerGroup([]),
            Trash: L.layerGroup([]),
            Gyms: L.layerGroup([]),
            Pokestops: L.layerGroup([]),
            Workers: L.layerGroup([]),
            Spawns: L.layerGroup([]),
            ScanArea: L.layerGroup([])
        };

        function getPopupContent (item) {
            var diff = (item.expires_at - new Date().getTime() / 1000);
            var minutes = parseInt(diff / 60);
            var seconds = parseInt(diff - (minutes * 60));
            var expires_at = minutes + 'm ' + seconds + 's';
            return '<b>#' + item.pokemon_id + ' ' + item.name + '</b> ' + expires_at;
        }

        function getOpacity (item) {
            var diff = (item.expires_at - new Date().getTime() / 1000);
            if (diff > 600) {
                return 1;
            }
            return 0.5 + diff / 600;
        }

        function PokemonMarker (raw) {
            var icon = new PokemonIcon({iconUrl: '/static/icons/' + raw.pokemon_id + '.png'});
            var marker = L.marker([raw.lat, raw.lon], {icon: icon, opacity: 1});
            marker.raw = raw;
            markers[raw.id] = marker;
            marker.on('popupopen',function popupopen (event) {
                event.popup.setContent(getPopupContent(event.target.raw));
                event.target.popupInterval = setInterval(function () {
                    event.popup.setContent(getPopupContent(event.target.raw));
                }, 1000);
            });
            marker.on('popupclose', function (event) {
                clearInterval(event.target.popupInterval);
            });
            marker.setOpacity(getOpacity(marker.raw));
            marker.opacityInterval = setInterval(function () {
                var diff = marker.raw.expires_at - new Date().getTime() / 1000;
                if (diff > 0) {
                    marker.setOpacity(getOpacity(marker.raw));
                } else {
                    if (marker.raw.trash) {
                        marker.removeFrom(overlays.Trash);
                    } else {
                        marker.removeFrom(overlays.Pokemons);
                    }
                    marker.removeFrom(map);
                    markers[marker.raw.id] = undefined;
                    clearInterval(marker.opacityInterval);
                }
            }, 1000);
            marker.bindPopup();
            return marker;
        }

        function FortMarker (raw) {
            var icon = new FortIcon({iconUrl: '/static/forts/' + raw.team + '.png'});
            var marker = L.marker([raw.lat, raw.lon], {icon: icon, opacity: 1});
            marker.raw = raw;
            markers[raw.id] = marker;
            marker.on('popupopen',function popupopen (event) {
                var pokemonName;
                if (raw.team === 0) {
                    event.popup.setContent('An empty Gym!');
                } else {
                    event.popup.setContent('Prestige: <b>' + raw.prestige + '</b><br>Guarding Pokemon:<br><b>' + '#' + raw.pokemon_id + ' ' + raw.pokemon_name + '</b>');
                }
            });
            marker.bindPopup();
            return marker;
        }

        function WorkerMarker (raw) {
            if (raw.sent_notification === true) {
                var icon = new NotificationIcon();
            } else {
                var icon = new WorkerIcon();
            }
            var marker = L.marker([raw.lat, raw.lon], {icon: icon});
            marker.raw = raw;
            markers[raw.worker_no] = marker;
            marker.bindPopup('<b>Worker ' + raw.worker_no + '</b><br>time: ' + raw.time + '<br>speed: ' + raw.speed + '<br>total seen: ' + raw.total_seen + '<br>visits: ' + raw.visits + '<br>seen here: ' + raw.seen_here);
            return marker;
        }

        function addMarkersToMap (data, map) {
            // Pokemons
            data.forEach(function (item) {
                var marker = null;
                if (item.type === 'pokemon') {
                    // Already placed? No need to do anything, then
                    if (item.id in markers) {
                        return;
                    }
                    marker = PokemonMarker(item);
                    if (item.trash) {
                        marker.addTo(overlays.Trash);
                    } else {
                        marker.addTo(overlays.Pokemon);
                    }
                } else if (item.type === 'fort') {
                    // No change since last time? Then don't do anything
                    var existing = markers[item.id];
                    if (typeof existing !== 'undefined') {
                        if (existing.raw.sighting_id === item.sighting_id) {
                            return;
                        }
                        existing.removeFrom(overlays.Gyms);
                        markers[item.id] = undefined;
                    }
                    marker = FortMarker(item);
                    marker.addTo(overlays.Gyms);
                } else if (item.type === 'worker') {
                    var existing = markers[item.worker_no];
                    if (typeof existing !== 'undefined') {
                        existing.removeFrom(overlays.Workers);
                        markers[item.worker_no + 'c'].removeFrom(overlays.Workers);
                    }
                    circle = L.circle([item.lat, item.lon], 70, {weight: 2})
                    markers[item.worker_no + 'c'] = circle;
                    marker = WorkerMarker(item);
                    marker.addTo(overlays.Workers);
                    circle.addTo(overlays.Workers);
                } else if (item.type === 'pokestop') {
                    var icon = new PokestopIcon();
                    var marker = L.marker([item.lat, item.lon], {icon: icon});
                    marker.raw = item;
                    marker.bindPopup('<b>Pokestop ' + item.external_id + '</b>');
                    marker.addTo(overlays.Pokestops);
                } else if (item.type === 'spawn') {
                    var circle = L.circle([item.lat, item.lon], 5, {weight: 2});
                    var popup = '<b>Spawn ' + item.spawn_id + '</b><br/>time: ';
                    var time = '??';
                    if (item.despawn_time != null) {
                        time = item.despawn_time;
                    }
                    else {
                        circle.setStyle({color: '#f03'})
                    }
                    popup += time + '<br/>duration: ';
                    popup += item.duration == null ? '30mn' : item.duration + 'mn';
                    circle.bindPopup(popup);
                    circle.addTo(overlays.Spawns);
                } else if (item.type === 'scanarea'){
                    var polygon = L.polyline(item.coords).addTo(overlays.ScanArea);
<<<<<<< HEAD
=======
                } else if (item.type === 'scanblacklist'){
                    L.polyline(item.coords, {'color':'red'}).addTo(overlays.ScanArea);
>>>>>>> aa0a5740
                }
            });
        }

        function refresh () {
            getMarkers().then(function (data) {
                addMarkersToMap(data, map);
            });
        }

        function getSpawnPoints() {
            new Promise(function (resolve, reject) {
                $.get('/spawnpoints', function (response) {
                    resolve(response);
                });
            }).then(function (data) {
                addMarkersToMap(data, map);
            });
        }

        function getPokestops() {
            new Promise(function (resolve, reject) {
                $.get('/pokestops', function (response) {
                    resolve(response);
                });
            }).then(function (data) {
                addMarkersToMap(data, map);
            });
        }


        function getScanAreaCoords() {
            new Promise(function (resolve, reject) {
                $.get('/scan_coords', function (response) {
                    resolve(response);
                });
            }).then(function (data) {
                addMarkersToMap(data, map);
            });
        }

        var map = L.map('main-map', {preferCanvas: true}).setView([{{ map_center[0] }}, {{ map_center[1] }}], 13);

        overlays.Pokemon.addTo(map);
        var control = L.control.layers(null, overlays).addTo(map);
        L.tileLayer('{{ map_provider_url }}', {
            opacity: 0.75,
            attribution: '{{ map_provider_attribution|safe }}'
        }).addTo(map);
        map.whenReady(function () {
            $('.my-location').on('click', function () {
                map.locate({ enableHighAccurracy: true, setView: true });
            });

            setInterval(refresh, 30000);
            refresh();
            getSpawnPoints();
            getPokestops();
            getScanAreaCoords();
        });
    </script>
</body>
</html><|MERGE_RESOLUTION|>--- conflicted
+++ resolved
@@ -251,11 +251,8 @@
                     circle.addTo(overlays.Spawns);
                 } else if (item.type === 'scanarea'){
                     var polygon = L.polyline(item.coords).addTo(overlays.ScanArea);
-<<<<<<< HEAD
-=======
                 } else if (item.type === 'scanblacklist'){
                     L.polyline(item.coords, {'color':'red'}).addTo(overlays.ScanArea);
->>>>>>> aa0a5740
                 }
             });
         }
